--- conflicted
+++ resolved
@@ -554,13 +554,10 @@
 	// TiDBTopSQLMaxStatementCount indicates the max number of statements been collected.
 	TiDBTopSQLMaxStatementCount = "tidb_top_sql_max_statement_count"
 
-<<<<<<< HEAD
 	// TiDBTopSQLReportIntervalSeconds indicates the top SQL report interval seconds.
 	TiDBTopSQLReportIntervalSeconds = "tidb_top_sql_report_interval_seconds"
-=======
 	// TiDBEnableGlobalTemporaryTable indicates whether to enable global temporary table
 	TiDBEnableGlobalTemporaryTable = "tidb_enable_global_temporary_table"
->>>>>>> c59b3bce
 )
 
 // TiDB vars that have only global scope
@@ -710,11 +707,8 @@
 	DefTiDBTopSQLAgentAddress          = ""
 	DefTiDBTopSQLPrecisionSeconds      = 1
 	DefTiDBTopSQLMaxStatementCount     = 200
-<<<<<<< HEAD
 	DefTiDBTopSQLReportIntervalSeconds = 60
-=======
 	DefTiDBEnableGlobalTemporaryTable  = false
->>>>>>> c59b3bce
 )
 
 // Process global variables.
